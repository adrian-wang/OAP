--- conflicted
+++ resolved
@@ -42,26 +42,9 @@
       } else false
     }
 
-<<<<<<< HEAD
-    /**
-     * Write the object to the byte stream, handling Text as a special
-     * case.
-     * @param o the object to print
-     * @throws IOException if the write throws, we pass it on
-     */
-    @throws(classOf[IOException])
-    private def writeObject(o: Any): Unit = o match {
-      case t: Text => out.write(t.getBytes, 0, t.getLength)
-      case byteArray: Array[Byte] => out.write(byteArray)
-      case b: Byte => out.write(Array(b))
-      case i: Int => out.write(i)
-      case _ => out.write(o.toString.getBytes(NoBoundaryRecordWriter.utf8))
-    }
-=======
     val extension = "." + configuration.get(OapIndexFileFormat.INDEX_TIME) +
         "." + configuration.get(OapIndexFileFormat.INDEX_NAME) +
         ".index"
->>>>>>> bb1f41a8
 
     val file = getDefaultWorkFile(taskAttemptContext, extension)
 
