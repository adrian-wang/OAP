--- conflicted
+++ resolved
@@ -193,16 +193,9 @@
 
   val statisticsTypeMap: scala.collection.mutable.Map[AnyIndexType, Array[StatisticsType]] =
     scala.collection.mutable.Map(
-<<<<<<< HEAD
-      BTreeIndexType -> Array(MinMaxStatisticsType, SampleBasedStatisticsType,
-        BloomFilterStatisticsType, PartByValueStatisticsType),
-      BitMapIndexType -> Array(MinMaxStatisticsType, SampleBasedStatisticsType,
-        BloomFilterStatisticsType, PartByValueStatisticsType),
-      PermutermIndexType -> Array())
-=======
       BTreeIndexType -> Array.empty,
-      BitMapIndexType -> Array.empty)
->>>>>>> bb1f41a8
+      BitMapIndexType -> Array.empty,
+      PermutermIndexType -> Array.empty)
 
   /**
    * Using a static object to store parameter is not a good idea, some reasons:
