--- conflicted
+++ resolved
@@ -345,14 +345,10 @@
           entries.map(e => IndexColumn(schema(e.ordinal).name, e.dir == Ascending))
         case BitMapIndex(entries) =>
           indexType = BitMapIndexType
-<<<<<<< HEAD
-          entries.map(e => IndexColumn(s(e).name))
+          entries.map(e => IndexColumn(schema(e).name))
         case TrieIndex(entries) =>
           indexType = PermutermIndexType
-          entries.map(e => IndexColumn(s(e).name))
-=======
           entries.map(e => IndexColumn(schema(e).name))
->>>>>>> bb1f41a8
         case it => sys.error(s"Not implemented index type $it")
       }
 
