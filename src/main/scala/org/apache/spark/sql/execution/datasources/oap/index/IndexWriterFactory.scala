--- conflicted
+++ resolved
@@ -31,13 +31,9 @@
       case BTreeIndexType =>
         new BTreeIndexWriter(indexColumns, keySchema, indexName, time, isAppend)
       case BitMapIndexType =>
-<<<<<<< HEAD
-        new BitMapIndexWriter(relation, job, indexColumns, keySchema, indexName, time, isAppend)
+        new BitMapIndexWriter(indexColumns, keySchema, indexName, time, isAppend)
       case PermutermIndexType =>
-        new PermutermWriter(relation, job, indexColumns, keySchema, indexName, time, isAppend)
-=======
-        new BitMapIndexWriter(indexColumns, keySchema, indexName, time, isAppend)
->>>>>>> 677d30d3
+        new PermutermWriter(indexColumns, keySchema, indexName, time, isAppend)
     }
   }
 }